--- conflicted
+++ resolved
@@ -207,29 +207,78 @@
         let margins = self.style.rulers_margins();
         let canvas_rect = margins.shrink_rect(outer_rect);
         let response = ui.allocate_rect(canvas_rect, Sense::drag());
-        let mut ctx = CanvasContext::new(canvas_rect, &self.options, memory, &response, ui);
-<<<<<<< HEAD
-=======
+        let mut ctx = CanvasContext::new(canvas_rect, memory, &response, ui);
         let mut snap_info = SnapInfo::default();
->>>>>>> 034cb472
 
         memory.snap.new_frame(ctx.input.canvas_content_mouse_pos);
         self.canvas_context_menu(response.clone(), memory, &ctx);
-<<<<<<< HEAD
-        paint_canvas_background(&ctx, self.style);
-        self.handle_actions(memory, &ctx);
-        update_snap_point(&ctx, memory, &self.options);
-        handle_drag_in_progress(memory, self.shape, self.style, &ctx);
-=======
 
         ctx.painter
             .rect(canvas_rect, 0.0, self.style.canvas_bg_color(), Stroke::NONE);
 
-        self.handle_actions(memory, &ctx);
+        if ui.input_mut(|input| {
+            input.consume_shortcut(&KeyboardShortcut::new(Modifiers::NONE, Key::Delete))
+        }) {
+            let selected_by_shape = memory
+                .selection
+                .control_points()
+                .iter()
+                .filter_map(|index| {
+                    memory
+                        .shape_control_points
+                        .by_index(index)
+                        .map(|control_point| (control_point.shape_index(), *index))
+                })
+                .into_group_map();
+            let mut actions: Vec<Box<dyn ShapeAction>> = Vec::new();
+            for (selected_shape, selected_shape_points) in selected_by_shape {
+                if let Some(shape_type) = memory.shape_control_points.shape_by_index(selected_shape)
+                {
+                    let shape_points = memory.shape_control_points.by_shape_index(selected_shape);
+                    match shape_type {
+                        ShapeType::Path => {
+                            memory
+                                .selection
+                                .deselect_control_points(&selected_shape_points);
+                            if selected_shape_points.len() > shape_points.len() - 2 {
+                                // delete shape
+                            } else {
+                                // delete points
+                            }
+                        }
+                        ShapeType::Mesh => {
+                            memory
+                                .selection
+                                .deselect_control_points(&selected_shape_points);
+                            if selected_shape_points.len() > shape_points.len() - 3 {
+                                // delete shape
+                            } else {
+                                // delete points
+                            }
+                        }
+                        _ => {
+                            memory
+                                .selection
+                                .deselect_control_points(&selected_shape_points);
+                            // delete shape
+                        }
+                    }
+                }
+            }
+        } else if ctx.input.action_modifier.add_point_on_click() && ctx.input.mouse_primary_clicked
+        {
+            if let Some(mouse_hover_pos) = ctx.input.mouse_hover_pos {
+                self.handle_add_point(
+                    memory,
+                    ctx.transform
+                        .ui_to_canvas_content
+                        .transform_pos(mouse_hover_pos),
+                );
+            }
+        }
 
         update_snap_point(&mut snap_info, &ctx, memory, &self.options);
         handle_drag_in_progress(memory, self.shape, self.style, &ctx, &mut snap_info);
->>>>>>> 034cb472
         handle_drag_released(memory, &ctx);
         handle_scroll_and_zoom(memory, ui, &self.options, ctx.input.canvas_mouse_hover_pos);
         ctx.transform = CanvasTransform::new(canvas_rect, &memory.transform);
@@ -320,10 +369,6 @@
             .shape_control_points
             .shape_type_by_control_point(selected_point)
         {
-            println!(
-                "Add point to shape {:?} from selected {:?}",
-                shape_type, selected_point
-            );
             match shape_type {
                 ShapeType::Circle => {}
                 ShapeType::LineSegment => {}
